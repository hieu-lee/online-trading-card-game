--- conflicted
+++ resolved
@@ -20,20 +20,17 @@
 import { useMessages } from "@/hooks/useMessages"
 import { usePlayerLastCalls } from "@/hooks/usePlayerLastCalls"
 import { useGameState } from "@/hooks/useGameState"
-<<<<<<< HEAD
 import { useGameHands } from "@/hooks/useGameHands"
 import { LeaderboardEntry } from "@/types/game-types"
 import { Leaderboard } from "@/components/leaderboard"
-=======
 import { toast } from "sonner"
->>>>>>> 37f740c6
 
 // local
-const WS_URL = "ws://localhost:8765"
+// const WS_URL = "ws://localhost:8765"
 // staging
-const WS_URL = "wss://online-trading-card-game-production.up.railway.app"
+// const WS_URL = "wss://online-trading-card-game-production.up.railway.app"
 // prod
-// const WS_URL = "wss://online-trading-card-game-production-dec2.up.railway.app"
+const WS_URL = "wss://online-trading-card-game-production-dec2.up.railway.app"
 
 export default function Component() {
   const {
