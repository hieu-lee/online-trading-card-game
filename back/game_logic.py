"""
Game Logic for Online Card Game

This module handles:
- Game state management
- Round logic and progression
- Player turn management
- Win/loss conditions
- Game flow control
"""

import random
import uuid
from typing import Dict, List, Optional, Tuple
from enum import Enum
from dataclasses import dataclass, field
from datetime import datetime

from card_system import (
    Deck,
    Card,
    PokerHand,
    HandValidator,
    HandComparator,
)
from user_manager import DatabaseManager, User, GameHistory


class GamePhase(Enum):
    WAITING = "waiting"
    PLAYING = "playing"
    ENDED = "ended"


class RoundPhase(Enum):
    DEALING = "dealing"
    CALLING = "calling"
    BLUFF_CALLED = "bluff_called"
    SHOWING_CARDS = "showing_cards"
    ROUND_END = "round_end"


@dataclass
class Player:
    """Player in the game"""

    user: User
    cards: List[Card] = field(default_factory=list)
    losses: int = 0
    is_eliminated: bool = False

    @property
    def card_count(self) -> int:
        return len(self.cards)

    @property
    def next_round_cards(self) -> int:
        """Number of cards player will get next round"""
        return self.losses + 1


@dataclass
class HandCall:
    """Represents a hand call made by a player"""

    player_id: str
    hand: PokerHand
    timestamp: datetime


@dataclass
class Round:
    """Represents a single round of the game"""

    round_number: int
    starting_player_id: str
    current_player_id: str
    players: List[Player]
    deck: Deck
    hand_calls: List[HandCall] = field(default_factory=list)
    phase: RoundPhase = RoundPhase.DEALING
    loser_id: Optional[str] = None
    all_cards: List[Card] = field(default_factory=list)

    def get_current_call(self) -> Optional[HandCall]:
        """Get the most recent hand call"""
        if self.hand_calls:
            return self.hand_calls[-1]
        return None

    def get_next_player_id(
        self, current_player_id: str
    ) -> str:
        """Get the next player in turn order"""
        active_players = [
            p for p in self.players if not p.is_eliminated
        ]
        current_index = next(
            (
                i
                for i, p in enumerate(active_players)
                if p.user.id == current_player_id
            ),
            0,
        )
        next_index = (current_index + 1) % len(
            active_players
        )
        return active_players[next_index].user.id


class Game:
    """Main game class managing the entire game state"""

    def __init__(self):
        self.game_id = str(uuid.uuid4())
        self.phase = GamePhase.WAITING
        self.players: Dict[
            str, Player
        ] = {}  # user_id -> Player
        self.player_order: List[
            str
        ] = []  # Ordered list of player IDs
        self.current_round: Optional[Round] = None
        self.round_number = 0
        self.winner_id: Optional[str] = None
        self.started_at: Optional[datetime] = None
        self.ended_at: Optional[datetime] = None
        self.waiting_players: List[
            str
        ] = []  # Players waiting to join next game

    def add_player(self, user: User) -> bool:
        """Add a player to the game"""
        if self.phase != GamePhase.WAITING:
            # Game in progress, add to waiting list
            if user.id not in self.waiting_players:
                self.waiting_players.append(user.id)
            return False

        if len(self.players) >= 8:
            return False

        if user.id not in self.players:
            self.players[user.id] = Player(user=user)
            self.player_order.append(user.id)

        return True

    async def remove_player(self, user_id: str):
        """Remove a player from the game"""
        # Remove from active players and current round if in progress
        if user_id in self.players:
            # Handle disconnection during a round
            if self.current_round:
                # Remove player from current round's player list
                self.current_round.players = [
                    p
                    for p in self.current_round.players
                    if p.user.id != user_id
                ]
                # If it was this player's turn, move to the next player
                if (
                    self.current_round.current_player_id
                    == user_id
                ):
                    self.current_round.current_player_id = self.current_round.get_next_player_id(
                        user_id
                    )
            # Remove from game-wide tracking
            del self.players[user_id]
            if user_id in self.player_order:
                self.player_order.remove(user_id)

        if user_id in self.waiting_players:
            self.waiting_players.remove(user_id)

        # Check if game should end due to insufficient players
        if (
            self.phase == GamePhase.PLAYING
            and len(self.get_active_players()) <= 1
        ):
            await self.end_game()

    def get_active_players(self) -> List[Player]:
        """Get all non-eliminated players"""
        return (
            [
                p
                for p in self.players.values()
                if not p.is_eliminated
                and p.user.id not in self.waiting_players
            ]
            if self.phase == GamePhase.PLAYING
            else []
        )

    def get_spectator_ids(self) -> List[str]:
        """Get IDs of players who are spectating (waiting to join)"""
        if self.phase != GamePhase.PLAYING:
            return []
        result = [
            user_id
            for user_id in self.waiting_players
            if user_id not in self.players
        ]
        result.extend(
            player.user.id
            for player in self.players.values()
            if player.is_eliminated
        )
        return result

    def get_player(self, user_id: str) -> Optional[Player]:
        """Get player by user ID"""
        return self.players.get(user_id)

    def can_start_game(self) -> bool:
        """Check if game can be started"""
        return (
            self.phase == GamePhase.WAITING
            and len(self.players) >= 2
        )

    async def start_game(self) -> bool:
        """Start the game"""
        if not self.can_start_game():
            return False

        self.phase = GamePhase.PLAYING
        self.started_at = datetime.now()
        self.round_number = 0

        # Reset all players
        for player in self.players.values():
            player.losses = 0
            player.is_eliminated = False
            player.cards = []

        # Start first round
        await self.start_new_round()
        return True

    async def start_new_round(self):
        """Start a new round"""
        self.round_number += 1
        active_players = self.get_active_players()

        if len(active_players) <= 1:
            await self.end_game()
            return

        # Determine starting player
        if self.round_number == 1:
            # First round: random starting player
            starting_player = random.choice(active_players)
        else:
            # Subsequent rounds: player to the left of previous round's starter
            if self.current_round:
                prev_starter_id = (
                    self.current_round.starting_player_id
                )
                prev_index = next(
                    (
                        i
                        for i, p in enumerate(
                            active_players
                        )
                        if p.user.id == prev_starter_id
                    ),
                    0,
                )
                next_index = (prev_index + 1) % len(
                    active_players
                )
                starting_player = active_players[next_index]
            else:
                starting_player = active_players[0]

        # Create new round
        deck = Deck()
        deck.shuffle()

        self.current_round = Round(
            round_number=self.round_number,
            starting_player_id=starting_player.user.id,
            current_player_id=starting_player.user.id,
            players=active_players.copy(),
            deck=deck,
        )

        # Deal cards to players
        self.deal_cards()

    def deal_cards(self):
        """Deal cards to all active players"""
        if not self.current_round:
            return

        all_cards = []
        for player in self.current_round.players:
            cards_to_deal = player.next_round_cards
            player.cards = (
                self.current_round.deck.deal_cards(
                    cards_to_deal
                )
            )
            all_cards.extend(player.cards)

        self.current_round.all_cards = all_cards
        self.current_round.phase = RoundPhase.CALLING

    def make_hand_call(
        self, user_id: str, hand: PokerHand
    ) -> Tuple[bool, str]:
        """Player makes a hand call"""
        if (
            not self.current_round
            or self.current_round.phase
            != RoundPhase.CALLING
        ):
            return False, "Not in calling phase"

        if self.current_round.current_player_id != user_id:
            return False, "Not your turn"

        # Validate the call is higher than previous call
        current_call = self.current_round.get_current_call()
        if current_call:
            if not HandComparator.is_valid_next_call(
                current_call.hand, hand
            ):
                return (
                    False,
                    "Hand call must be higher than previous call",
                )

        # Add the call
        hand_call = HandCall(
            player_id=user_id,
            hand=hand,
            timestamp=datetime.now(),
        )
        self.current_round.hand_calls.append(hand_call)

        # Move to next player
        self.current_round.current_player_id = (
            self.current_round.get_next_player_id(user_id)
        )

        return True, "Hand call made successfully"

<<<<<<< HEAD
    async def call_bluff(
        self, user_id: str
    ) -> Tuple[bool, str, Optional[str]]:
=======
    def call_bluff(self, user_id: str) -> Tuple[bool, str, Dict | None]:
>>>>>>> 37f740c6
        """Player calls bluff on the previous hand call"""
        if (
            not self.current_round
            or self.current_round.phase
            != RoundPhase.CALLING
        ):
            return False, "Not in calling phase", None

        if self.current_round.current_player_id != user_id:
            return False, "Not your turn", None

        current_call = self.current_round.get_current_call()
        if not current_call:
            return False, "No hand call to bluff", None

        # Check if the called hand exists in all cards
        hand_exists = HandValidator.validate_hand_call(
            current_call.hand, self.current_round.all_cards
        )

        self.current_round.phase = RoundPhase.BLUFF_CALLED

        if hand_exists:
            # Hand exists, bluff caller loses
            loser_id = user_id
        else:
            # Hand doesn't exist, hand caller loses
            loser_id = current_call.player_id

        self.current_round.loser_id = loser_id
<<<<<<< HEAD
        await self.end_round(loser_id)
=======
        self.end_round(loser_id)
        loser = self.get_player(loser_id)
        if loser is None:
            loser = None
        else:
            loser = {
                "user_id": loser.user.id,
                "username": loser.user.username,
                "card_count": loser.card_count,
                "losses": loser.losses,
                "is_eliminated": loser.is_eliminated,
            }
>>>>>>> 37f740c6

        return (
            True,
            f"Bluff called! Hand {'exists' if hand_exists else 'does not exist'}",
            loser,
        )

    async def end_round(self, loser_id: str):
        """End the current round with a loser"""
        if not self.current_round:
            return

        self.current_round.phase = RoundPhase.ROUND_END
        loser = self.get_player(loser_id)

        if loser:
            loser.losses += 1

            # Check if player should be eliminated
            if loser.losses >= 5:
                loser.is_eliminated = True

        # Check if game should end
        active_players = self.get_active_players()
        if len(active_players) <= 1:
            await self.end_game()
        else:
            # Start next round after a delay
            await self.start_new_round()

    async def end_game(self):
        """End the game"""
        self.winner_id = (
            self.get_active_players()[0].user.id
            if self.get_active_players()
            else None
        )

        self.phase = GamePhase.ENDED
        self.ended_at = datetime.now()

        if (
            self.winner_id is not None
            and self.started_at is not None
        ):
            await DatabaseManager().save_game_result(
                game=GameHistory(
                    id=self.game_id,
                    winner_id=self.winner_id,
                    players=[
                        player.user.id
                        for player in self.players.values()
                    ],
                    started_at=self.started_at,
                    ended_at=self.ended_at,
                )
            )

        # Move waiting players and reset the game state for the next match.
        # This fulfils Task 5.4 requirements (reset phase, round count, cards, etc.).
        self.restart_game()

    def restart_game(self):
        """Restart the game"""
        # Reset game state
        self.game_id = str(uuid.uuid4())
        self.phase = GamePhase.WAITING
        self.current_round = None
        self.round_number = 0
        self.winner_id = None
        self.started_at = None
        self.ended_at = None

        # Reset all players
        for player in self.players.values():
            player.losses = 0
            player.is_eliminated = False
            player.cards = []

        # Add waiting players to the game
        # Integrate players that were waiting while the last game was active.
        # We only add players that are still online, stopping once we reach
        # the 8-player cap.
        if self.waiting_players:
            from user_manager import (
                user_session_manager,
            )  # local import to avoid circular dep

            for waiting_user_id in self.waiting_players[:]:
                if len(self.players) >= 8:
                    break  # Room is full

                user_obj = (
                    user_session_manager.get_user_by_id(
                        waiting_user_id
                    )
                )
                if user_obj:
                    self.add_player(user_obj)

        # Remove transferred users from the waiting list
        self.waiting_players = [
            uid
            for uid in self.waiting_players
            if uid not in self.players
        ]

        # At this point, all players' cards are already emptied above. By
        # broadcasting the updated game state, clients can refresh their UI.

    def get_game_state(self) -> Dict:
        """Get current game state for broadcasting"""
        players_info = []
        for player_id in self.player_order:
            player = self.players.get(player_id)
            if player:
                players_info.append(
                    {
                        "user_id": player.user.id,
                        "username": player.user.username,
                        "card_count": player.card_count,
                        "losses": player.losses,
                        "is_eliminated": player.is_eliminated,
                    }
                )

        current_call = None
        if self.current_round:
            latest_call = (
                self.current_round.get_current_call()
            )
            if latest_call:
                current_call = {
                    "player_id": latest_call.player_id,
                    "hand": str(latest_call.hand),
                    "timestamp": latest_call.timestamp.isoformat(),
                }

        return {
            "game_id": self.game_id,
            "phase": self.phase.value,
            "players": players_info,
            "round_number": self.round_number,
            "current_player_id": (
                self.current_round.current_player_id
                if self.current_round
                else None
            ),
            "current_call": current_call,
            "winner_id": self.winner_id,
            "waiting_players_count": len(
                self.waiting_players
            ),
        }

    def get_waiting_player_ids(self) -> List[str]:
        """Return a copy of waiting player user IDs"""
        return self.waiting_players.copy()


# Global game instance
game_instance = Game()


def get_game() -> Game:
    """Get the global game instance"""
    return game_instance


def add_player_to_game(user: User) -> bool:
    """Add player to the game"""
    return game_instance.add_player(user)


async def remove_player_from_game(user_id: str):
    """Remove player from the game"""
    await game_instance.remove_player(user_id)


async def start_game() -> bool:
    """Start the game"""
    return await game_instance.start_game()


def restart_game():
    """Restart the game"""
    game_instance.restart_game()


def make_hand_call(
    user_id: str, hand: PokerHand
) -> Tuple[bool, str]:
    """Make a hand call"""
    return game_instance.make_hand_call(user_id, hand)


<<<<<<< HEAD
async def call_bluff(
    user_id: str,
) -> Tuple[bool, str, Optional[str]]:
=======
def call_bluff(user_id: str) -> Tuple[bool, str, Optional[Dict]]:
>>>>>>> 37f740c6
    """Call bluff"""
    return await game_instance.call_bluff(user_id)


def get_active_player_ids() -> List[str]:
    """Get IDs of active players"""
    return [
        player.user.id
        for player in game_instance.get_active_players()
    ]


def get_spectator_ids() -> List[str]:
    """Get IDs of players who are spectating"""
    return game_instance.get_spectator_ids()


def get_current_active_players_hands() -> Dict[
    str, List[Card]
]:
    """Get current active players' hands"""
    active_players = game_instance.get_active_players()
    return {
        player.user.id: player.cards
        for player in active_players
    }


def get_game_state() -> Dict:
    """Get current game state"""
    return game_instance.get_game_state()


def can_start_game() -> bool:
    """Check if game can start"""
    return game_instance.can_start_game()


def get_player_cards(user_id: str) -> List[Card]:
    """Get player's cards"""
    player = game_instance.get_player(user_id)
    return player.cards if player else []<|MERGE_RESOLUTION|>--- conflicted
+++ resolved
@@ -350,13 +350,7 @@
 
         return True, "Hand call made successfully"
 
-<<<<<<< HEAD
-    async def call_bluff(
-        self, user_id: str
-    ) -> Tuple[bool, str, Optional[str]]:
-=======
-    def call_bluff(self, user_id: str) -> Tuple[bool, str, Dict | None]:
->>>>>>> 37f740c6
+    async def call_bluff(self, user_id: str) -> Tuple[bool, str, Dict | None]:
         """Player calls bluff on the previous hand call"""
         if (
             not self.current_round
@@ -387,10 +381,7 @@
             loser_id = current_call.player_id
 
         self.current_round.loser_id = loser_id
-<<<<<<< HEAD
         await self.end_round(loser_id)
-=======
-        self.end_round(loser_id)
         loser = self.get_player(loser_id)
         if loser is None:
             loser = None
@@ -402,7 +393,6 @@
                 "losses": loser.losses,
                 "is_eliminated": loser.is_eliminated,
             }
->>>>>>> 37f740c6
 
         return (
             True,
@@ -599,13 +589,7 @@
     return game_instance.make_hand_call(user_id, hand)
 
 
-<<<<<<< HEAD
-async def call_bluff(
-    user_id: str,
-) -> Tuple[bool, str, Optional[str]]:
-=======
-def call_bluff(user_id: str) -> Tuple[bool, str, Optional[Dict]]:
->>>>>>> 37f740c6
+async def call_bluff(user_id: str) -> Tuple[bool, str, Optional[Dict]]:
     """Call bluff"""
     return await game_instance.call_bluff(user_id)
 
