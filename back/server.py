"""
WebSocket Server for Online Card Game

This module handles:
- WebSocket server setup and connection management
- Message routing and broadcasting
- User authentication and session management
- Game state synchronization
"""

import asyncio
import websockets
import json
import logging
from typing import Set, Dict
from websockets.exceptions import ConnectionClosed
from websockets.legacy.server import WebSocketServerProtocol
import os

from message_protocol import (
    MessageType,
    create_message,
    parse_message,
)
from user_manager import (
    DatabaseManager,
    initialize_user_system,
    authenticate_user,
    disconnect_user,
    get_online_users,
    get_host,
    is_host,
    get_all_connections,
)
from game_logic import (
    add_player_to_game,
    remove_player_from_game,
    start_game,
    restart_game,
    make_hand_call,
    call_bluff,
    get_game_state,
    can_start_game,
    get_player_cards,
    get_current_active_players_hands,
    get_spectator_ids,
    get_active_player_ids,
)
from card_system import PokerHand, HandType, Suit, Rank
from card_system import HandParser

# Configure logging
logging.basicConfig(level=logging.INFO)
logger = logging.getLogger(__name__)


class GameServer:
    """WebSocket server for the card game"""

    def __init__(
        self, host: str = "0.0.0.0", port: int = 8765
    ):
        self.host = host
        self.port = port
        self.connections: Set[WebSocketServerProtocol] = (
            set()
        )
        self.user_connections: Dict[
            str, WebSocketServerProtocol
        ] = {}

    async def register_connection(
        self, websocket: WebSocketServerProtocol
    ):
        """Register a new WebSocket connection"""
        self.connections.add(websocket)
        logger.info(
            f"New connection registered. Total connections: {len(self.connections)}"
        )

    async def unregister_connection(
        self, websocket: WebSocketServerProtocol
    ):
        """Unregister a WebSocket connection"""
        self.connections.discard(websocket)

        # Find and disconnect user
        user_id_to_remove = None
        for user_id, conn in self.user_connections.items():
            if conn == websocket:
                user_id_to_remove = user_id
                break

        if user_id_to_remove:
            await self.handle_user_disconnect(
                user_id_to_remove
            )

        logger.info(
            f"Connection unregistered. Total connections: {len(self.connections)}"
        )

    async def handle_user_disconnect(self, user_id: str):
        """Handle user disconnection"""
        # Capture user info before removing
        from user_manager import user_session_manager

        user = user_session_manager.get_user_by_id(user_id)

        # Remove from user management
        new_host = await disconnect_user(user_id)

        # Remove from game
        await remove_player_from_game(user_id)

        # Remove from server tracking
        if user_id in self.user_connections:
            del self.user_connections[user_id]

        # Broadcast user leave message
        if user:
            await self.broadcast_message(
                create_message(
                    MessageType.USER_LEAVE,
                    {
                        "user_id": user_id,
                        "username": user.username,
                    },
                )
            )

        # Broadcast updates
        await self.broadcast_game_state()

        if new_host:
            await self.broadcast_message(
                create_message(
                    MessageType.HOST_CHANGED,
                    {
                        "new_host": new_host.username,
                        "host_id": new_host.id,
                    },
                )
            )

    async def broadcast_message(self, message: Dict):
        """Broadcast message to all connected clients"""
        if not self.connections:
            return

        message_str = json.dumps(message)
        disconnected = set()

        for websocket in self.connections:
            try:
                await websocket.send(message_str)
            except ConnectionClosed:
                disconnected.add(websocket)
            except Exception as e:
                logger.error(
                    f"Error broadcasting message: {e}"
                )
                disconnected.add(websocket)

        # Clean up disconnected clients
        for websocket in disconnected:
            await self.unregister_connection(websocket)

    async def send_message_to_user(
        self, user_id: str, message: Dict
    ):
        """Send message to a specific user"""
        websocket = self.user_connections.get(user_id)
        if websocket:
            try:
                await websocket.send(json.dumps(message))
            except ConnectionClosed:
                await self.unregister_connection(websocket)
            except Exception as e:
                logger.error(
                    f"Error sending message to user {user_id}: {e}"
                )

    async def broadcast_game_state(self):
        """Broadcast current game state to all clients"""
        game_state = get_game_state()
        host = get_host()

        state_message = create_message(
            MessageType.GAME_STATE_UPDATE,
            {
                "game_state": game_state,
                "host": host.username if host else None,
                "online_users": [
                    user.username
                    for user in get_online_users()
                ],
            },
        )
        current_round_cards = (
            get_current_active_players_hands()
        )
        if current_round_cards:
            current_round_cards_data = [
                {
                    "user_id": pid,
                    "cards": [
                        {
                            "suit": card.suit.value,
                            "rank": card.rank.value,
                        }
                        for card in cards
                    ],
                }
                for pid, cards in current_round_cards.items()
            ]
            state_message_for_spectators = create_message(
                MessageType.GAME_STATE_UPDATE,
                {
                    "game_state": game_state,
                    "host": host.username if host else None,
                    "online_users": [
                        user.username
                        for user in get_online_users()
                    ],
                    "current_round_cards": current_round_cards_data,
                },
            )
            spectator_ids = get_spectator_ids()
            for spectator_id in spectator_ids:
                await self.send_message_to_user(
                    spectator_id,
                    state_message_for_spectators,
                )
            active_player_ids = get_active_player_ids()
            for player_id in active_player_ids:
                if player_id in self.user_connections:
                    await self.send_message_to_user(
                        player_id, state_message
                    )
        else:
            await self.broadcast_message(state_message)

        # Also send waiting list details privately to host
        await self._send_waiting_list_to_host()

    async def _send_waiting_list_to_host(self):
        """Send the current waiting list (usernames) only to the host client"""
        host = get_host()
        if not host:
            return

        from game_logic import get_game
        from user_manager import user_session_manager

        waiting_ids = get_game().get_waiting_player_ids()
        if not waiting_ids:
            return

        waiting_usernames = []
        for uid in waiting_ids:
            user = user_session_manager.get_user_by_id(uid)
            if user:
                waiting_usernames.append(user.username)

        if not waiting_usernames:
            return

        waiting_message = create_message(
            MessageType.PLAYER_UPDATE,
            {"waiting_list": waiting_usernames},
        )

        await self.send_message_to_user(
            host.id, waiting_message
        )

    async def handle_user_join(
        self, websocket: WebSocketServerProtocol, data: Dict
    ):
        """Handle user join request"""
        username = data.get("username", "").strip()

        success, message, user = await authenticate_user(
            username, websocket
        )

        if success and user:
            # Add to server tracking
            self.user_connections[user.id] = websocket

            # Add to game
            game_joined = add_player_to_game(user)

            # Determine if user is host
            host = get_host()
            if not host:
                # First user becomes host
                from user_manager import host_manager

                host_manager.set_host(user.id)
                is_user_host = True
            else:
                is_user_host = is_host(user.id)

            leaderboard = (
                await DatabaseManager().get_leaderboard()
            )

            # Send join response
            response = create_message(
                MessageType.USER_JOIN,
                {
                    "success": True,
                    "message": message,
                    "user_id": user.id,
                    "username": user.username,
                    "is_host": is_user_host,
                    "game_joined": game_joined,
                    "leaderboard": leaderboard,
                },
            )
            await websocket.send(json.dumps(response))

            # If game is already in progress, inform the user to wait
            if not game_joined:
                waiting_msg = create_message(
                    MessageType.WAITING_FOR_GAME,
                    {
                        "message": "Game in progress, please wait for next round"
                    },
                )
                await websocket.send(
                    json.dumps(waiting_msg)
                )

            # Send user their cards if game is in progress
            user_cards = get_player_cards(user.id)
            if user_cards:
                cards_data = [
                    {
                        "suit": card.suit.value,
                        "rank": card.rank.value,
                    }
                    for card in user_cards
                ]
                cards_message = create_message(
                    MessageType.PLAYER_UPDATE,
                    {"your_cards": cards_data},
                )
                await self.send_message_to_user(
                    user.id, cards_message
                )

            # Broadcast updates
            await self.broadcast_game_state()

        else:
            # Send error response
            error_response = create_message(
                MessageType.USERNAME_ERROR,
                {"success": False, "message": message},
            )
            await websocket.send(json.dumps(error_response))

    async def handle_game_start(self, user_id: str):
        """Handle game start request"""
        if not is_host(user_id):
            return

        if can_start_game():
            if await start_game():
                # Notify clients that the game has started
                await self.broadcast_message(
                    create_message(
                        MessageType.GAME_START,
                        {"message": "Game started!"},
                    )
                )
                # Broadcast round start information
                game_state = get_game_state()
                await self.broadcast_message(
                    create_message(
                        MessageType.ROUND_START,
                        {
                            "round_number": game_state[
                                "round_number"
                            ],
                            "current_player_id": game_state.get(
                                "current_player_id"
                            ),
                        },
                    )
                )
                # Broadcast full game state
                await self.broadcast_game_state()

                # Send cards to all players
                for (
                    player_user_id
                ) in self.user_connections.keys():
                    user_cards = get_player_cards(
                        player_user_id
                    )
                    if user_cards:
                        cards_data = [
                            {
                                "suit": card.suit.value,
                                "rank": card.rank.value,
                            }
                            for card in user_cards
                        ]
                        cards_message = create_message(
                            MessageType.PLAYER_UPDATE,
                            {"your_cards": cards_data},
                        )
                        await self.send_message_to_user(
                            player_user_id, cards_message
                        )

    async def handle_game_restart(self, user_id: str):
        """Handle game restart request"""
        if not is_host(user_id):
            return

        restart_game()
        await self.broadcast_message(
            create_message(
                MessageType.GAME_RESTART,
                {"message": "Game restarted!"},
            )
        )
        await self.broadcast_game_state()

    async def handle_kick_user(
        self, host_id: str, target_username: str
    ):
        """Handle kick user request"""
        if not is_host(host_id):
            return

        # Find target user
        target_user = None
        for user in get_online_users():
            if user.username == target_username:
                target_user = user
                break

        if target_user:
            # Send kick message to target user
            kick_message = create_message(
                MessageType.USER_KICKED,
                {
                    "message": f"You have been kicked by the host"
                },
            )
            await self.send_message_to_user(
                target_user.id, kick_message
            )

            # Disconnect the user
            websocket = self.user_connections.get(
                target_user.id
            )
            if websocket:
                await websocket.close()

    async def handle_call_hand(
        self, user_id: str, data: Dict
    ):
        """Handle hand call from player"""
        # Parse hand specification from client
        spec = data.get("hand_spec", "").strip()
        if not spec:
            error_msg = create_message(
                MessageType.ERROR,
                {
                    "message": "Hand specification is required"
                },
            )
            await self.send_message_to_user(
                user_id, error_msg
            )
            return
        try:
            hand = HandParser.parse_hand_call(spec)
        except Exception as e:
            error_msg = create_message(
                MessageType.ERROR,
                {
                    "message": f"Invalid hand specification: {e}"
                },
            )
            await self.send_message_to_user(
                user_id, error_msg
            )
            return
        # Make the hand call
        success, message = make_hand_call(user_id, hand)
        if success:
            # Broadcast updated game state
            await self.broadcast_game_state()
        else:
            error_message = create_message(
                MessageType.ERROR, {"message": message}
            )
            await self.send_message_to_user(
                user_id, error_message
            )

    async def handle_call_bluff(self, user_id: str):
        """Handle bluff call from player"""
        previous_round_cards = (
            get_current_active_players_hands()
        )
        previous_round_cards_data = [
            {
                "user_id": pid,
                "cards": [
                    {
                        "suit": card.suit.value,
                        "rank": card.rank.value,
                    }
                    for card in cards
                ],
            }
            for pid, cards in previous_round_cards.items()
        ]
<<<<<<< HEAD
        success, message, loser_id = await call_bluff(
            user_id
        )
=======
        success, message, loser = call_bluff(user_id)
>>>>>>> 37f740c6

        if success:
            bluff_message = create_message(
                MessageType.CALL_BLUFF,
                {
                    "message": message,
                    "loser": loser,
                    "previous_round_cards": previous_round_cards_data,
                },
            )
            await self.broadcast_message(bluff_message)
            # Broadcast updated game state
            await self.broadcast_game_state()
            # Send updated cards to all players for the new round
            for pid in list(self.user_connections.keys()):
                user_cards = get_player_cards(pid)
                cards_data = [
                    {
                        "suit": card.suit.value,
                        "rank": card.rank.value,
                    }
                    for card in user_cards
                ]
                cards_message = create_message(
                    MessageType.PLAYER_UPDATE,
                    {"your_cards": cards_data},
                )
                await self.send_message_to_user(
                    pid, cards_message
                )
            # Broadcast new round start if game continues
            new_state = get_game_state()
            if new_state.get("phase") == "playing":
                await self.broadcast_message(
                    create_message(
                        MessageType.ROUND_START,
                        {
                            "round_number": new_state.get(
                                "round_number"
                            ),
                            "current_player_id": new_state.get(
                                "current_player_id"
                            ),
                        },
                    )
                )
        else:
            error_message = create_message(
                MessageType.ERROR, {"message": message}
            )
            await self.send_message_to_user(
                user_id, error_message
            )

    async def handle_message(
        self,
        websocket: WebSocketServerProtocol,
        message_str: str,
    ):
        """Handle incoming WebSocket message"""
        try:
            message = parse_message(message_str)
            data = message.data

            if message.type == MessageType.USER_JOIN:
                await self.handle_user_join(websocket, data)

            elif message.type == MessageType.GAME_START:
                user_id = data.get("user_id")
                if user_id:
                    await self.handle_game_start(user_id)

            elif message.type == MessageType.GAME_RESTART:
                user_id = data.get("user_id")
                if user_id:
                    await self.handle_game_restart(user_id)

            elif message.type == MessageType.KICK_USER:
                host_id = data.get("host_id")
                target_username = data.get(
                    "target_username"
                )
                if host_id and target_username:
                    await self.handle_kick_user(
                        host_id, target_username
                    )

            elif message.type == MessageType.CALL_HAND:
                user_id = data.get("user_id")
                if user_id:
                    await self.handle_call_hand(
                        user_id, data
                    )

            elif message.type == MessageType.CALL_BLUFF:
                user_id = data.get("user_id")
                if user_id:
                    await self.handle_call_bluff(user_id)

            else:
                logger.warning(
                    f"Unknown message type: {message.type}"
                )

        except Exception as e:
            logger.error(f"Error handling message: {e}")
            error_response = create_message(
                MessageType.ERROR,
                {"message": "Invalid message format"},
            )
            await websocket.send(json.dumps(error_response))

    async def handle_client(
        self, websocket: WebSocketServerProtocol
    ):
        """Handle individual client connection"""
        await self.register_connection(websocket)

        try:
            async for message in websocket:
                await self.handle_message(
                    websocket, message
                )
        except ConnectionClosed:
            logger.info("Client disconnected")
        except Exception as e:
            logger.error(f"Error in client handler: {e}")
        finally:
            await self.unregister_connection(websocket)

    async def start_server(self):
        """Start the WebSocket server"""
        # Initialize user system
        await initialize_user_system()

        logger.info(
            f"Starting server on {self.host}:{self.port}"
        )

        async with websockets.serve(
            self.handle_client, self.host, self.port
        ):
            logger.info(
                f"Server started on ws://{self.host}:{self.port}"
            )
            await asyncio.Future()  # Run forever


async def main():
    """Main server entry point"""
    port = int(os.getenv("PORT", "8765"))
    server = GameServer(port=port)
    await server.start_server()


if __name__ == "__main__":
    try:
        asyncio.run(main())
    except KeyboardInterrupt:
        logger.info("Server stopped by user")<|MERGE_RESOLUTION|>--- conflicted
+++ resolved
@@ -526,13 +526,7 @@
             }
             for pid, cards in previous_round_cards.items()
         ]
-<<<<<<< HEAD
-        success, message, loser_id = await call_bluff(
-            user_id
-        )
-=======
-        success, message, loser = call_bluff(user_id)
->>>>>>> 37f740c6
+        success, message, loser = await call_bluff(user_id)
 
         if success:
             bluff_message = create_message(
